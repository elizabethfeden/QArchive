#ifndef QARCHIVE_EXTRACTOR_PRIVATE_HPP_INCLUDED
#define QARCHIVE_EXTRACTOR_PRIVATE_HPP_INCLUDED
#include <QBuffer>
#include <QDir>
#include <QEventLoop>
#include <QIODevice>
#include <QJsonObject>
#include <QObject>
#include <QSharedPointer>
#include <QString>
#include <QStringList>
#include <QVector>

#include <memory>

#include "qarchivememoryextractoroutput.hpp"
#include "qarchiveutils_p.hpp"

namespace QArchive {

class ArchiveFilter;

class MutableMemoryFile {
public:
    void setFileInformation(const QJsonObject&);
    void setBuffer(QBuffer*);

    [[gnu::warn_unused_result]] QJsonObject getFileInformation() const;
    [[gnu::warn_unused_result]] std::shared_ptr<QBuffer> getBuffer() const;

private:
    QJsonObject m_FileInformation;
    std::shared_ptr<QBuffer> m_Buffer;
};

class ExtractorPrivate : public QObject {
    Q_OBJECT
public:
    Q_DISABLE_COPY(ExtractorPrivate)
    explicit ExtractorPrivate(bool memoryMode = false);
    ~ExtractorPrivate() override;
public Q_SLOTS:
    void setArchive(QIODevice*);
    void setArchive(const QString&);
    void setBlockSize(int);
    void setCalculateProgress(bool);
    void setOutputDirectory(const QString&);
    void setPassword(const QString&);
    void addFilter(const QString&);
    void addFilter(const QStringList&);
    void addIncludePattern(const QString&);
    void addIncludePattern(const QStringList&);
    void addExcludePattern(const QString&);
    void addExcludePattern(const QStringList&);
    void setBasePath(const QString&);
    void setRawMode(bool);
    void setRawOutputFilename(const QString&);
    void clear();

    void getInfo();

    void start();
    void cancel();
    void pause();
    void resume();

private Q_SLOTS:
    short openArchive();
    short checkOutputDirectory();
    short getTotalEntriesCount();
    short processArchiveInformation();
    short writeData(struct archive_entry*);
    short extract();
<<<<<<< HEAD
    void toggleArchiveFormat(struct archive*);
  Q_SIGNALS:
=======
Q_SIGNALS:
>>>>>>> ef41dd2e
    void started();
    void canceled();
    void paused();
    void resumed();
    void diskFinished();
    void memoryFinished(MemoryExtractorOutput*);
    void error(short);
    void info(QJsonObject);
    void progress(QString, int, int, qint64, qint64);
    void getInfoRequirePassword(int);
    void extractionRequirePassword(int);
<<<<<<< HEAD
  private:
    bool b_MemoryMode = false,
         b_RawMode = false,
         b_ProcessingArchive = false,
         b_StartRequested = false;
=======
>>>>>>> ef41dd2e

private:
    bool b_MemoryMode = false;
    bool b_ProcessingArchive = false;
    bool b_StartRequested = false;

    bool b_PauseRequested = false;
    bool b_CancelRequested = false;
    bool b_Paused = false;
    bool b_Started = false;
    bool b_Finished = false;
    bool b_NoProgress = true;
    bool b_ArchiveOpened = false;
    bool b_QIODeviceOwned = false; // If set, free m_Archive on clear()
    int n_PasswordTriedCountGetInfo = 0;
    int n_PasswordTriedCountExtract = 0;
    int n_ProcessedEntries = 0;
    int n_TotalEntries = -1;
    int n_BlockSize = 10240;
    int n_Flags = 0;
    qint64 n_BytesProcessed = 0;
    qint64 n_BytesTotal = 0;

<<<<<<< HEAD
    QString m_OutputDirectory,
            m_Password,
            m_ArchivePath,
            m_RawOutputFilename;
    QIODevice *m_Archive = nullptr;
    archive_entry *m_CurrentArchiveEntry = nullptr;
=======
    QString m_OutputDirectory;
    QString m_Password;
    QString m_ArchivePath;
    QIODevice* m_Archive = nullptr;
    archive_entry* m_CurrentArchiveEntry = nullptr;
>>>>>>> ef41dd2e
    MutableMemoryFile m_CurrentMemoryFile;
    QSharedPointer<struct archive> m_ArchiveRead;
    QSharedPointer<struct archive> m_ArchiveWrite;
    QStringList m_ExtractFilters;
    QJsonObject m_Info;
    std::unique_ptr<QVector<MemoryFile>> m_ExtractedFiles;
    std::unique_ptr<ArchiveFilter> m_archiveFilter;
    bool b_hasBasePath = false;
    QDir m_basePath;
};
} // namespace QArchive
#endif // QARCHIVE_EXTRACTOR_PRIVATE_HPP_INCLUDED<|MERGE_RESOLUTION|>--- conflicted
+++ resolved
@@ -71,12 +71,9 @@
     short processArchiveInformation();
     short writeData(struct archive_entry*);
     short extract();
-<<<<<<< HEAD
     void toggleArchiveFormat(struct archive*);
-  Q_SIGNALS:
-=======
+
 Q_SIGNALS:
->>>>>>> ef41dd2e
     void started();
     void canceled();
     void paused();
@@ -88,17 +85,10 @@
     void progress(QString, int, int, qint64, qint64);
     void getInfoRequirePassword(int);
     void extractionRequirePassword(int);
-<<<<<<< HEAD
-  private:
-    bool b_MemoryMode = false,
-         b_RawMode = false,
-         b_ProcessingArchive = false,
-         b_StartRequested = false;
-=======
->>>>>>> ef41dd2e
 
 private:
     bool b_MemoryMode = false;
+    bool b_RawMode = false;
     bool b_ProcessingArchive = false;
     bool b_StartRequested = false;
 
@@ -119,20 +109,12 @@
     qint64 n_BytesProcessed = 0;
     qint64 n_BytesTotal = 0;
 
-<<<<<<< HEAD
-    QString m_OutputDirectory,
-            m_Password,
-            m_ArchivePath,
-            m_RawOutputFilename;
-    QIODevice *m_Archive = nullptr;
-    archive_entry *m_CurrentArchiveEntry = nullptr;
-=======
     QString m_OutputDirectory;
     QString m_Password;
     QString m_ArchivePath;
+    QString m_RawOutputFilename;
     QIODevice* m_Archive = nullptr;
     archive_entry* m_CurrentArchiveEntry = nullptr;
->>>>>>> ef41dd2e
     MutableMemoryFile m_CurrentMemoryFile;
     QSharedPointer<struct archive> m_ArchiveRead;
     QSharedPointer<struct archive> m_ArchiveWrite;
